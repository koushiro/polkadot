--- conflicted
+++ resolved
@@ -1041,32 +1041,6 @@
 	}
 }
 
-<<<<<<< HEAD
-pub struct GrandpaStoragePrefixMigration;
-impl frame_support::traits::OnRuntimeUpgrade for GrandpaStoragePrefixMigration {
-	fn on_runtime_upgrade() -> frame_support::weights::Weight {
-		use frame_support::traits::PalletInfo;
-		let name = <Runtime as frame_system::Config>::PalletInfo::name::<Grandpa>()
-			.expect("grandpa is part of pallets in construct_runtime, so it has a name; qed");
-		pallet_grandpa::migrations::v3_1::migrate::<Runtime, Grandpa, _>(name)
-	}
-
-	#[cfg(feature = "try-runtime")]
-	fn pre_upgrade() -> Result<(), &'static str> {
-		use frame_support::traits::PalletInfo;
-		let name = <Runtime as frame_system::Config>::PalletInfo::name::<Grandpa>()
-			.expect("grandpa is part of pallets in construct_runtime, so it has a name; qed");
-		pallet_grandpa::migrations::v3_1::pre_migration::<Runtime, Grandpa, _>(name);
-		Ok(())
-	}
-
-	#[cfg(feature = "try-runtime")]
-	fn post_upgrade() -> Result<(), &'static str> {
-		pallet_grandpa::migrations::v3_1::post_migration::<Grandpa>();
-		Ok(())
-	}
-}
-
 const TECHNICAL_MEMBERSHIP_OLD_PREFIX: &str = "Instance1Membership";
 pub struct TechnicalMembershipStoragePrefixMigration;
 impl frame_support::traits::OnRuntimeUpgrade for TechnicalMembershipStoragePrefixMigration {
@@ -1101,8 +1075,6 @@
 	}
 }
 
-=======
->>>>>>> 45eef833
 /// The address format for describing accounts.
 pub type Address = sp_runtime::MultiAddress<AccountId, ()>;
 /// Block header type as expected by this runtime.
@@ -1133,11 +1105,7 @@
 	frame_system::ChainContext<Runtime>,
 	Runtime,
 	AllPallets,
-<<<<<<< HEAD
-	(GrandpaStoragePrefixMigration, TechnicalMembershipStoragePrefixMigration),
-=======
-	RemoveCollectiveFlip,
->>>>>>> 45eef833
+	(RemoveCollectiveFlip, TechnicalMembershipStoragePrefixMigration),
 >;
 /// The payload being signed in transactions.
 pub type SignedPayload = generic::SignedPayload<Call, SignedExtra>;
